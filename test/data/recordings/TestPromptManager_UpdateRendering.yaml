--- conflicted
+++ resolved
@@ -144,9 +144,8 @@
                 - application/json; charset=utf-8
         status: 200 OK
         code: 200
-<<<<<<< HEAD
-        duration: 928.915792ms
-    - id: 1
+        duration: 647.619458ms
+    - id: 4
       request:
         proto: HTTP/1.1
         proto_major: 1
@@ -180,10 +179,6 @@
         code: 200
         duration: 385.340125ms
     - id: 2
-=======
-        duration: 647.619458ms
-    - id: 4
->>>>>>> df1084db
       request:
         proto: HTTP/1.1
         proto_major: 1
@@ -194,24 +189,13 @@
         host: go-auth0-dev.eu.auth0.com
         remote_addr: ""
         request_uri: ""
-<<<<<<< HEAD
-        body: '{"context_configuration":["branding.settings","branding.themes.default","client.logo_uri"],"default_head_tags_disabled":true}'
-        form: {}
-        headers:
-          Content-Type:
-            - application/json
-          User-Agent:
-            - Go-Auth0/1.22.2
-=======
-        body: |
-            {"context_configuration":["branding.settings","branding.themes.default","client.logo_uri"],"default_head_tags_disabled":true,"filters":{"match_type":"excludes_any","clients":[{"id":"qkTxebDC5HUGmUiaSrwQNPD5f1Q0W8px","metadata":{"key2":"value2"}}]},"use_page_template":false}
-        form: {}
-        headers:
-            Content-Type:
-                - application/json
-            User-Agent:
-                - Go-Auth0/1.23.0
->>>>>>> df1084db
+        body: '{"context_configuration":["branding.settings","branding.themes.default","client.logo_uri"],"default_head_tags_disabled":true,"filters":{"match_type":"excludes_any","clients":[{"id":"qkTxebDC5HUGmUiaSrwQNPD5f1Q0W8px","metadata":{"key2":"value2"}}]},"use_page_template":false}'
+        form: {}
+        headers:
+            Content-Type:
+                - application/json
+            User-Agent:
+                - Go-Auth0/1.23.0
         url: https://go-auth0-dev.eu.auth0.com/api/v2/prompts/signup/screen/signup/rendering
         method: PATCH
       response:
@@ -228,33 +212,23 @@
                 - application/json; charset=utf-8
         status: 200 OK
         code: 200
-<<<<<<< HEAD
-        duration: 521.32575ms
-    - id: 3
-=======
         duration: 326.907291ms
     - id: 5
->>>>>>> df1084db
-      request:
-        proto: HTTP/1.1
-        proto_major: 1
-        proto_minor: 1
-        content_length: 0
-        transfer_encoding: []
-        trailer: {}
-        host: go-auth0-dev.eu.auth0.com
-        remote_addr: ""
-        request_uri: ""
-        body: ""
-        form: {}
-        headers:
-<<<<<<< HEAD
-          User-Agent:
-            - Go-Auth0/1.22.2
-=======
-            User-Agent:
-                - Go-Auth0/1.23.0
->>>>>>> df1084db
+      request:
+        proto: HTTP/1.1
+        proto_major: 1
+        proto_minor: 1
+        content_length: 0
+        transfer_encoding: []
+        trailer: {}
+        host: go-auth0-dev.eu.auth0.com
+        remote_addr: ""
+        request_uri: ""
+        body: ""
+        form: {}
+        headers:
+            User-Agent:
+                - Go-Auth0/1.23.0
         url: https://go-auth0-dev.eu.auth0.com/api/v2/prompts/signup/screen/signup/rendering
         method: GET
       response:
@@ -265,42 +239,27 @@
         trailer: {}
         content_length: -1
         uncompressed: true
-<<<<<<< HEAD
-        body: '{"tenant":"go-auth0-dev.eu.auth0.com","prompt":"signup","screen":"signup","rendering_mode":"standard","context_configuration":["branding.settings","branding.themes.default","client.logo_uri"],"default_head_tags_disabled":true,"head_tags":[{"tag":"script","content":"","attributes":{"src":"https://cdnjs.cloudflare.com/ajax/libs/jquery/3.7.1/jquery.min.js","async":true,"defer":true,"integrity":["sha512-v2CJ7UaYy4JwqLDIrZUI/4hqeoQieOmAZNXBeQyjo21dadnwR+8ZaIJVT8EE2iyI61OV8e6M8PP2/4hpQINQ/g=="]}}],"filters":null,"use_page_template":false}'
-=======
         body: '{"tenant":"go-auth0-dev.eu.auth0.com","prompt":"signup","screen":"signup","rendering_mode":"advanced","context_configuration":["branding.settings","branding.themes.default","client.logo_uri"],"default_head_tags_disabled":true,"head_tags":[{"tag":"script","content":"","attributes":{"src":"https://cdnjs.cloudflare.com/ajax/libs/jquery/3.7.1/jquery.min.js","async":true,"defer":true,"integrity":["sha512-v2CJ7UaYy4JwqLDIrZUI/4hqeoQieOmAZNXBeQyjo21dadnwR+8ZaIJVT8EE2iyI61OV8e6M8PP2/4hpQINQ/g=="]}}],"filters":{"clients":[{"id":"qkTxebDC5HUGmUiaSrwQNPD5f1Q0W8px","metadata":{"key2":"value2"}}],"match_type":"excludes_any"},"use_page_template":false}'
->>>>>>> df1084db
         headers:
           Content-Type:
             - application/json; charset=utf-8
         status: 200 OK
         code: 200
-<<<<<<< HEAD
-        duration: 373.416292ms
-    - id: 5
-=======
         duration: 344.398791ms
     - id: 6
->>>>>>> df1084db
-      request:
-        proto: HTTP/1.1
-        proto_major: 1
-        proto_minor: 1
-        content_length: 0
-        transfer_encoding: []
-        trailer: {}
-        host: go-auth0-dev.eu.auth0.com
-        remote_addr: ""
-        request_uri: ""
-        body: ""
-        form: {}
-        headers:
-<<<<<<< HEAD
-          Content-Type:
-            - application/json
-          User-Agent:
-            - Go-Auth0/1.13.0
-=======
+      request:
+        proto: HTTP/1.1
+        proto_major: 1
+        proto_minor: 1
+        content_length: 0
+        transfer_encoding: []
+        trailer: {}
+        host: go-auth0-dev.eu.auth0.com
+        remote_addr: ""
+        request_uri: ""
+        body: ""
+        form: {}
+        headers:
             User-Agent:
                 - Go-Auth0/1.23.0
         url: https://go-auth0-dev.eu.auth0.com/api/v2/clients/qkTxebDC5HUGmUiaSrwQNPD5f1Q0W8px
@@ -315,8 +274,8 @@
         uncompressed: false
         body: ""
         headers:
-            Content-Type:
-                - application/json; charset=utf-8
+          Content-Type:
+            - application/json; charset=utf-8
         status: 204 No Content
         code: 204
         duration: 443.196334ms
@@ -334,9 +293,8 @@
         body: ""
         form: {}
         headers:
-            User-Agent:
-                - Go-Auth0/1.23.0
->>>>>>> df1084db
+          User-Agent:
+            - Go-Auth0/1.23.0
         url: https://go-auth0-dev.eu.auth0.com/api/v2/branding/templates/universal-login
         method: DELETE
       response:
