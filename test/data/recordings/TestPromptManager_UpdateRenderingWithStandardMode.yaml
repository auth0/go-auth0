---
version: 2
interactions:
    - id: 0
      request:
        proto: HTTP/1.1
        proto_major: 1
        proto_minor: 1
        content_length: 95
        transfer_encoding: []
        trailer: {}
        host: go-auth0-dev.eu.auth0.com
        remote_addr: ""
        request_uri: ""
        body: |
            {"domain":"1751011717.tempdomain.com","type":"auth0_managed_certs","tls_policy":"recommended"}
        form: {}
        headers:
            Content-Type:
                - application/json
            User-Agent:
<<<<<<< HEAD
                - Go-Auth0/1.22.2
=======
                - Go-Auth0/1.23.0
>>>>>>> df1084db
        url: https://go-auth0-dev.eu.auth0.com/api/v2/custom-domains
        method: POST
      response:
        proto: HTTP/2.0
        proto_major: 2
        proto_minor: 0
        transfer_encoding: []
        trailer: {}
        content_length: 407
        uncompressed: false
        body: '{"custom_domain_id":"cd_0X4GuHy0daTVDp5D","domain":"1751011717.tempdomain.com","primary":false,"status":"pending_verification","type":"auth0_managed_certs","verification":{"methods":[{"name":"CNAME","record":"go-auth0-dev.eu.auth0.com-cd-0x4guhy0datvdp5d.edge.tenants.test-aws-tenacious-guppy-1564.auth0c.com","domain":"1751011717.tempdomain.com"}]},"tls_policy":"recommended","created_at":"2025-06-27T08:08:37.521Z"}'
        headers:
            Content-Type:
                - application/json; charset=utf-8
        status: 201 Created
        code: 201
        duration: 603.48325ms
    - id: 1
      request:
        proto: HTTP/1.1
        proto_major: 1
        proto_minor: 1
        content_length: 165
        transfer_encoding: []
        trailer: {}
        host: go-auth0-dev.eu.auth0.com
        remote_addr: ""
        request_uri: ""
        body: |
            "\u003c!DOCTYPE html\u003e\u003chtml\u003e\u003chead\u003e{%- auth0:head -%}\u003c/head\u003e\u003cbody\u003e{%- auth0:widget -%}\u003c/body\u003e\u003c/html\u003e"
        form: {}
        headers:
            Content-Type:
                - application/json
            User-Agent:
<<<<<<< HEAD
                - Go-Auth0/1.22.2
=======
                - Go-Auth0/1.23.0
>>>>>>> df1084db
        url: https://go-auth0-dev.eu.auth0.com/api/v2/branding/templates/universal-login
        method: PUT
      response:
        proto: HTTP/2.0
        proto_major: 2
        proto_minor: 0
        transfer_encoding: []
        trailer: {}
        content_length: 2
        uncompressed: false
        body: '{}'
        headers:
            Content-Type:
                - application/json; charset=utf-8
        status: 201 Created
        code: 201
        duration: 349.002667ms
    - id: 2
      request:
        proto: HTTP/1.1
        proto_major: 1
        proto_minor: 1
        content_length: 1125
        transfer_encoding: []
        trailer: {}
        host: go-auth0-dev.eu.auth0.com
        remote_addr: ""
        request_uri: ""
        body: |
            {"name":"Test Client (Jun 27 13:38:37.990)","description":"This is just a test client.","jwt_configuration":{"alg":"RS256"},"organization_usage":"allow","client_authentication_methods":{"private_key_jwt":{"credentials":[{"name":"Test Credential (Jun 27 13:38:37.990)","credential_type":"public_key","pem":"-----BEGIN PUBLIC KEY-----\nMIICIjANBgkqhkiG9w0BAQEFAAOCAg8AMIICCgKCAgEAua6LXMfgDE/tDdkOL1Oe\n3oWUwg1r4dSTg9L7RCcI5hItUzmkVofHtWN0H4CH2lm2ANmaJUsnhzctYowYW2+R\ntHvU9afTmtbdhpy993972hUqZSYLsE3iGziphYkOKVsqq38+VRH3TNg93zSLoRao\nJnTTkMXseVqiyqYRmFN8+gQQoEclHSGPUWQG5XMZ+hhuXeFyo+Yw/qbZWca/6/2I\n3rsca9jXR1alhxhHrXrg8N4Dm3gBgGbmiht6YYYT2Tyl1OqB9+iOI/9D7dfoCF6X\nAWJXRE454cmC8k8oucpjZVpflA+ocKshwPDR6YTLQYbXYiaWxEoaz0QGUErNQBnG\nI+sr9jDY3ua/s6HF6h0qyi/HVZH4wx+m4CtOfJoYTjrGBbaRszzUxhtSN2/MhXDu\n+a35q9/2zcu/3fjkkfVvGUt+NyyiYOKQ9vsJC1g/xxdUWtowjNwjfZE2zcG4usi8\nr38Bp0lmiipAsMLduZM/D5dFXkRdWCBNDfULmmg/4nv2wwjbjQuLemAMh7mmrztW\ni/85WMnjKQZT8NqS43pmgyIzg1gK1neMqdS90YmQ/PvJ36qALxCs245w1JpN9BAL\nJbwxCg/dbmKT7PalfWrksx9hGcJxtGqebldaOpw+5GVIPxxtC1C0gVr9BKeiDS3f\naibASY5pIRiKENmbZELDtucCAwEAAQ==\n-----END PUBLIC KEY-----"}]}}}
        form: {}
        headers:
            Content-Type:
                - application/json
            User-Agent:
<<<<<<< HEAD
                - Go-Auth0/1.22.2
=======
                - Go-Auth0/1.23.0
        url: https://go-auth0-dev.eu.auth0.com/api/v2/clients
        method: POST
      response:
        proto: HTTP/2.0
        proto_major: 2
        proto_minor: 0
        transfer_encoding: []
        trailer: {}
        content_length: -1
        uncompressed: false
        body: '{"name":"Test Client (Jun 27 13:38:37.990)","description":"This is just a test client.","client_id":"7P1L3CLCmVOFrICFdfz2E3hqY4nsEtSj","client_secret":"[REDACTED]","is_first_party":true,"is_token_endpoint_ip_header_trusted":false,"oidc_conformant":false,"jwt_configuration":{"secret_encoded":false,"alg":"RS256"},"signing_keys":[{"cert":"[REDACTED]"}],"sso_disabled":false,"cross_origin_authentication":false,"grant_types":["authorization_code","implicit","refresh_token","client_credentials"],"custom_login_page_on":true,"refresh_token":{"rotation_type":"non-rotating","expiration_type":"non-expiring","leeway":0,"token_lifetime":2592000,"infinite_token_lifetime":true,"infinite_idle_token_lifetime":true,"idle_token_lifetime":1296000},"organization_usage":"allow","client_authentication_methods":{"private_key_jwt":{"credentials":[{"id":"cred_tiESjt1SChwF5b1arzWcKT","name":"Test Credential (Jun 27 13:38:37.990)","kid":"4e7yYf0TKdyTLbVnpq2wLN6mZ8t7eb9UJkMksyHj9iU","credential_type":"public_key","alg":"RS256","created_at":"2025-06-27T08:08:38.261Z","updated_at":"2025-06-27T08:08:38.261Z"}]}}}'
        headers:
            Content-Type:
                - application/json; charset=utf-8
        status: 201 Created
        code: 201
        duration: 686.633792ms
    - id: 3
      request:
        proto: HTTP/1.1
        proto_major: 1
        proto_minor: 1
        content_length: 556
        transfer_encoding: []
        trailer: {}
        host: go-auth0-dev.eu.auth0.com
        remote_addr: ""
        request_uri: ""
        body: |
            {"rendering_mode":"advanced","context_configuration":["branding.settings","branding.themes.default"],"default_head_tags_disabled":false,"head_tags":[{"attributes":{"async":true,"defer":true,"integrity":["sha512-v2CJ7UaYy4JwqLDIrZUI/4hqeoQieOmAZNXBeQyjo21dadnwR+8ZaIJVT8EE2iyI61OV8e6M8PP2/4hpQINQ/g=="],"src":"https://cdnjs.cloudflare.com/ajax/libs/jquery/3.7.1/jquery.min.js"},"content":"","tag":"script"}],"filters":{"match_type":"includes_any","clients":[{"id":"7P1L3CLCmVOFrICFdfz2E3hqY4nsEtSj","metadata":{"key1":"value1"}}]},"use_page_template":true}
        form: {}
        headers:
            Content-Type:
                - application/json
            User-Agent:
                - Go-Auth0/1.23.0
>>>>>>> df1084db
        url: https://go-auth0-dev.eu.auth0.com/api/v2/prompts/signup/screen/signup/rendering
        method: PATCH
      response:
        proto: HTTP/2.0
        proto_major: 2
        proto_minor: 0
        transfer_encoding: []
        trailer: {}
        content_length: -1
        uncompressed: true
        body: '{"rendering_mode":"advanced","context_configuration":["branding.settings","branding.themes.default"],"default_head_tags_disabled":false,"head_tags":[{"attributes":{"async":true,"defer":true,"integrity":["sha512-v2CJ7UaYy4JwqLDIrZUI/4hqeoQieOmAZNXBeQyjo21dadnwR+8ZaIJVT8EE2iyI61OV8e6M8PP2/4hpQINQ/g=="],"src":"https://cdnjs.cloudflare.com/ajax/libs/jquery/3.7.1/jquery.min.js"},"content":"","tag":"script"}],"filters":{"match_type":"includes_any","clients":[{"id":"7P1L3CLCmVOFrICFdfz2E3hqY4nsEtSj","metadata":{"key1":"value1"}}]},"use_page_template":true}'
        headers:
            Content-Type:
                - application/json; charset=utf-8
        status: 200 OK
        code: 200
        duration: 321.874167ms
    - id: 4
      request:
        proto: HTTP/1.1
        proto_major: 1
        proto_minor: 1
        content_length: 0
        transfer_encoding: []
        trailer: {}
        host: go-auth0-dev.eu.auth0.com
        remote_addr: ""
        request_uri: ""
        body: ""
        form: {}
        headers:
          User-Agent:
            - Go-Auth0/1.22.2
        url: https://go-auth0-dev.eu.auth0.com/api/v2/prompts/signup/screen/signup/rendering
        method: GET
      response:
        proto: HTTP/2.0
        proto_major: 2
        proto_minor: 0
        transfer_encoding: []
        trailer: {}
        content_length: -1
        uncompressed: true
        body: '{"tenant":"go-auth0-dev.eu.auth0.com","prompt":"signup","screen":"signup","rendering_mode":"advanced","context_configuration":["branding.settings","branding.themes.default","client.logo_uri"],"default_head_tags_disabled":true,"head_tags":[{"tag":"script","content":"","attributes":{"src":"https://cdnjs.cloudflare.com/ajax/libs/jquery/3.7.1/jquery.min.js","async":true,"defer":true,"integrity":["sha512-v2CJ7UaYy4JwqLDIrZUI/4hqeoQieOmAZNXBeQyjo21dadnwR+8ZaIJVT8EE2iyI61OV8e6M8PP2/4hpQINQ/g=="]}}],"filters":null,"use_page_template":false}'
        headers:
          Content-Type:
            - application/json; charset=utf-8
        status: 200 OK
        code: 200
        duration: 458.20775ms
    - id: 4
      request:
        proto: HTTP/1.1
        proto_major: 1
        proto_minor: 1
        content_length: 30
        transfer_encoding: []
        trailer: {}
        host: go-auth0-dev.eu.auth0.com
        remote_addr: ""
        request_uri: ""
        body: |
            {"rendering_mode":"standard"}
        form: {}
        headers:
            Content-Type:
                - application/json
            User-Agent:
<<<<<<< HEAD
                - Go-Auth0/1.22.2
=======
                - Go-Auth0/1.23.0
>>>>>>> df1084db
        url: https://go-auth0-dev.eu.auth0.com/api/v2/prompts/signup/screen/signup/rendering
        method: PATCH
      response:
        proto: HTTP/2.0
        proto_major: 2
        proto_minor: 0
        transfer_encoding: []
        trailer: {}
        content_length: 29
        uncompressed: false
        body: '{"rendering_mode":"standard"}'
        headers:
            Content-Type:
                - application/json; charset=utf-8
        status: 200 OK
        code: 200
<<<<<<< HEAD
        duration: 900.59625ms
=======
        duration: 330.558125ms
>>>>>>> df1084db
    - id: 5
      request:
        proto: HTTP/1.1
        proto_major: 1
        proto_minor: 1
        content_length: 0
        transfer_encoding: []
        trailer: {}
        host: go-auth0-dev.eu.auth0.com
        remote_addr: ""
        request_uri: ""
        body: ""
        form: {}
        headers:
            User-Agent:
<<<<<<< HEAD
                - Go-Auth0/1.22.2
=======
                - Go-Auth0/1.23.0
>>>>>>> df1084db
        url: https://go-auth0-dev.eu.auth0.com/api/v2/prompts/signup/screen/signup/rendering
        method: GET
      response:
        proto: HTTP/2.0
        proto_major: 2
        proto_minor: 0
        transfer_encoding: []
        trailer: {}
        content_length: -1
        uncompressed: true
        body: '{"tenant":"go-auth0-dev.eu.auth0.com","prompt":"signup","screen":"signup","rendering_mode":"standard","context_configuration":["branding.settings","branding.themes.default"],"default_head_tags_disabled":false,"head_tags":[{"tag":"script","content":"","attributes":{"src":"https://cdnjs.cloudflare.com/ajax/libs/jquery/3.7.1/jquery.min.js","async":true,"defer":true,"integrity":["sha512-v2CJ7UaYy4JwqLDIrZUI/4hqeoQieOmAZNXBeQyjo21dadnwR+8ZaIJVT8EE2iyI61OV8e6M8PP2/4hpQINQ/g=="]}}],"filters":{"clients":[{"id":"7P1L3CLCmVOFrICFdfz2E3hqY4nsEtSj","metadata":{"key1":"value1"}}],"match_type":"includes_any"},"use_page_template":true}'
        headers:
            Content-Type:
                - application/json; charset=utf-8
        status: 200 OK
        code: 200
<<<<<<< HEAD
        duration: 952.041666ms
=======
        duration: 327.602125ms
>>>>>>> df1084db
    - id: 6
      request:
        proto: HTTP/1.1
        proto_major: 1
        proto_minor: 1
        content_length: 0
        transfer_encoding: []
        trailer: {}
        host: go-auth0-dev.eu.auth0.com
        remote_addr: ""
        request_uri: ""
        body: ""
        form: {}
        headers:
            User-Agent:
                - Go-Auth0/1.23.0
        url: https://go-auth0-dev.eu.auth0.com/api/v2/clients/7P1L3CLCmVOFrICFdfz2E3hqY4nsEtSj
        method: DELETE
      response:
        proto: HTTP/2.0
        proto_major: 2
        proto_minor: 0
        transfer_encoding: []
        trailer: {}
        content_length: 0
        uncompressed: false
        body: ""
        headers:
            Content-Type:
                - application/json; charset=utf-8
        status: 204 No Content
        code: 204
        duration: 321.558041ms
    - id: 7
      request:
        proto: HTTP/1.1
        proto_major: 1
        proto_minor: 1
        content_length: 0
        transfer_encoding: []
        trailer: {}
        host: go-auth0-dev.eu.auth0.com
        remote_addr: ""
        request_uri: ""
        body: ""
        form: {}
        headers:
            User-Agent:
<<<<<<< HEAD
                - Go-Auth0/1.22.2
=======
                - Go-Auth0/1.23.0
>>>>>>> df1084db
        url: https://go-auth0-dev.eu.auth0.com/api/v2/branding/templates/universal-login
        method: DELETE
      response:
        proto: HTTP/2.0
        proto_major: 2
        proto_minor: 0
        transfer_encoding: []
        trailer: {}
        content_length: 0
        uncompressed: false
        body: ""
        headers:
            Content-Type:
                - application/json; charset=utf-8
        status: 204 No Content
        code: 204
<<<<<<< HEAD
        duration: 921.355709ms
    - id: 7
=======
        duration: 350.337083ms
    - id: 8
>>>>>>> df1084db
      request:
        proto: HTTP/1.1
        proto_major: 1
        proto_minor: 1
        content_length: 0
        transfer_encoding: []
        trailer: {}
        host: go-auth0-dev.eu.auth0.com
        remote_addr: ""
        request_uri: ""
        body: ""
        form: {}
        headers:
            User-Agent:
<<<<<<< HEAD
                - Go-Auth0/1.22.2
        url: https://go-auth0-dev.eu.auth0.com/api/v2/custom-domains/cd_hW5C18CQPXRsKpDz
=======
                - Go-Auth0/1.23.0
        url: https://go-auth0-dev.eu.auth0.com/api/v2/custom-domains/cd_0X4GuHy0daTVDp5D
>>>>>>> df1084db
        method: DELETE
      response:
        proto: HTTP/2.0
        proto_major: 2
        proto_minor: 0
        transfer_encoding: []
        trailer: {}
        content_length: 0
        uncompressed: false
        body: ""
        headers:
            Content-Type:
                - application/json; charset=utf-8
        status: 204 No Content
        code: 204
        duration: 413.724417ms<|MERGE_RESOLUTION|>--- conflicted
+++ resolved
@@ -19,11 +19,7 @@
             Content-Type:
                 - application/json
             User-Agent:
-<<<<<<< HEAD
-                - Go-Auth0/1.22.2
-=======
-                - Go-Auth0/1.23.0
->>>>>>> df1084db
+                - Go-Auth0/1.23.0
         url: https://go-auth0-dev.eu.auth0.com/api/v2/custom-domains
         method: POST
       response:
@@ -59,11 +55,7 @@
             Content-Type:
                 - application/json
             User-Agent:
-<<<<<<< HEAD
-                - Go-Auth0/1.22.2
-=======
-                - Go-Auth0/1.23.0
->>>>>>> df1084db
+                - Go-Auth0/1.23.0
         url: https://go-auth0-dev.eu.auth0.com/api/v2/branding/templates/universal-login
         method: PUT
       response:
@@ -99,9 +91,6 @@
             Content-Type:
                 - application/json
             User-Agent:
-<<<<<<< HEAD
-                - Go-Auth0/1.22.2
-=======
                 - Go-Auth0/1.23.0
         url: https://go-auth0-dev.eu.auth0.com/api/v2/clients
         method: POST
@@ -139,7 +128,6 @@
                 - application/json
             User-Agent:
                 - Go-Auth0/1.23.0
->>>>>>> df1084db
         url: https://go-auth0-dev.eu.auth0.com/api/v2/prompts/signup/screen/signup/rendering
         method: PATCH
       response:
@@ -208,11 +196,7 @@
             Content-Type:
                 - application/json
             User-Agent:
-<<<<<<< HEAD
-                - Go-Auth0/1.22.2
-=======
-                - Go-Auth0/1.23.0
->>>>>>> df1084db
+                - Go-Auth0/1.23.0
         url: https://go-auth0-dev.eu.auth0.com/api/v2/prompts/signup/screen/signup/rendering
         method: PATCH
       response:
@@ -229,11 +213,7 @@
                 - application/json; charset=utf-8
         status: 200 OK
         code: 200
-<<<<<<< HEAD
-        duration: 900.59625ms
-=======
         duration: 330.558125ms
->>>>>>> df1084db
     - id: 5
       request:
         proto: HTTP/1.1
@@ -249,11 +229,7 @@
         form: {}
         headers:
             User-Agent:
-<<<<<<< HEAD
-                - Go-Auth0/1.22.2
-=======
-                - Go-Auth0/1.23.0
->>>>>>> df1084db
+                - Go-Auth0/1.23.0
         url: https://go-auth0-dev.eu.auth0.com/api/v2/prompts/signup/screen/signup/rendering
         method: GET
       response:
@@ -270,11 +246,7 @@
                 - application/json; charset=utf-8
         status: 200 OK
         code: 200
-<<<<<<< HEAD
-        duration: 952.041666ms
-=======
         duration: 327.602125ms
->>>>>>> df1084db
     - id: 6
       request:
         proto: HTTP/1.1
@@ -323,11 +295,7 @@
         form: {}
         headers:
             User-Agent:
-<<<<<<< HEAD
-                - Go-Auth0/1.22.2
-=======
-                - Go-Auth0/1.23.0
->>>>>>> df1084db
+                - Go-Auth0/1.23.0
         url: https://go-auth0-dev.eu.auth0.com/api/v2/branding/templates/universal-login
         method: DELETE
       response:
@@ -344,34 +312,24 @@
                 - application/json; charset=utf-8
         status: 204 No Content
         code: 204
-<<<<<<< HEAD
-        duration: 921.355709ms
-    - id: 7
-=======
         duration: 350.337083ms
     - id: 8
->>>>>>> df1084db
-      request:
-        proto: HTTP/1.1
-        proto_major: 1
-        proto_minor: 1
-        content_length: 0
-        transfer_encoding: []
-        trailer: {}
-        host: go-auth0-dev.eu.auth0.com
-        remote_addr: ""
-        request_uri: ""
-        body: ""
-        form: {}
-        headers:
-            User-Agent:
-<<<<<<< HEAD
-                - Go-Auth0/1.22.2
-        url: https://go-auth0-dev.eu.auth0.com/api/v2/custom-domains/cd_hW5C18CQPXRsKpDz
-=======
+      request:
+        proto: HTTP/1.1
+        proto_major: 1
+        proto_minor: 1
+        content_length: 0
+        transfer_encoding: []
+        trailer: {}
+        host: go-auth0-dev.eu.auth0.com
+        remote_addr: ""
+        request_uri: ""
+        body: ""
+        form: {}
+        headers:
+            User-Agent:
                 - Go-Auth0/1.23.0
         url: https://go-auth0-dev.eu.auth0.com/api/v2/custom-domains/cd_0X4GuHy0daTVDp5D
->>>>>>> df1084db
         method: DELETE
       response:
         proto: HTTP/2.0
