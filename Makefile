#-----------------------------------------------------------------------------------------------------------------------
# Variables (https://www.gnu.org/software/make/manual/html_node/Using-Variables.html#Using-Variables)
#-----------------------------------------------------------------------------------------------------------------------
.DEFAULT_GOAL := help
GO_BIN ?= $(shell go env GOPATH)/bin

#-----------------------------------------------------------------------------------------------------------------------
# Rules (https://www.gnu.org/software/make/manual/html_node/Rule-Introduction.html#Rule-Introduction)
#-----------------------------------------------------------------------------------------------------------------------
.PHONY: help generate

help: ## Show this help
	@egrep -h '\s##\s' $(MAKEFILE_LIST) | sort | awk 'BEGIN {FS = ":.*?## "}; {printf "\033[36m%-20s\033[0m %s\n", $$1, $$2}'

generate: ## Generate management accessor methods
	@echo "==> Generating management accessor methods..."
	@go generate ./...

#-----------------------------------------------------------------------------------------------------------------------
# Dependencies
#-----------------------------------------------------------------------------------------------------------------------
.PHONY: deps

deps: ## Download dependencies
	@echo "==> Downloading dependencies to vendor folder..."
	@go mod vendor -v

$(GO_BIN)/golangci-lint:
	${call print, "Installing golangci-lint"}
	@go install -v github.com/golangci/golangci-lint/cmd/golangci-lint@latest

$(GO_BIN)/govulncheck:
	@go install -v golang.org/x/vuln/cmd/govulncheck@latest

#-----------------------------------------------------------------------------------------------------------------------
# Checks
#-----------------------------------------------------------------------------------------------------------------------
.PHONY: lint check-vuln check-getters

lint: $(GO_BIN)/golangci-lint ## Run linting on the go files
	@echo "==> Running linting on the library with golangci-lint..."
	@golangci-lint run -v -c .golangci.yaml ./...

check-vuln: $(GO_BIN)/govulncheck ## Check for vulnerabilities
	@echo "==> Checking for vulnerabilities..."
	@govulncheck -v ./...

check-getters: ## Check that struct field getters were generated
	@echo "==> Checking that struct field getters were generated..."
	@$(MAKE) generate
	@if [ -n "$$(git status --porcelain)" ]; \
	then \
		echo "Go generate resulted in changed files:"; \
		echo "$$(git diff)"; \
		echo "Please run \`make generate\` to regenerate struct field getters."; \
		exit 1; \
	fi
	@echo "Struct field getters are generated correctly."

#-----------------------------------------------------------------------------------------------------------------------
# Testing
#-----------------------------------------------------------------------------------------------------------------------
.PHONY: test test-record test-e2e

<<<<<<< HEAD
test: ## Run tests with http recordings. To run a specific test pass the FILTER var. Usage `make test FILTER="TestResourceServer_Read"`
=======
test: ## Run tests with http recordings. To run a specific test pass the FILTER var. Usage `make test FILTER=""`
>>>>>>> 20249c0f
	@echo "==> Running tests with http recordings..."
	@AUTH0_HTTP_RECORDINGS=on \
		AUTH0_DOMAIN=go-auth0-dev.eu.auth0.com \
		go test \
		-run "$(FILTER)" \
		-cover \
		-covermode=atomic \
		-coverprofile=coverage.out \
		./...

<<<<<<< HEAD
test-record: ## Run tests and record http interactions. To run a specific test pass the FILTER var. Usage `make test-record FILTER="TestResourceServer_Read"`
=======
test-record: ## Run tests and record http interactions. To run a specific test pass the FILTER var. Usage `make test-record FILTER=""`
>>>>>>> 20249c0f
	@echo "==> Running tests and recording http interactions..."
	@AUTH0_HTTP_RECORDINGS=on \
		go test \
		-run "$(FILTER)" \
		./...

<<<<<<< HEAD
test-e2e: ## Run tests without http recordings
	@echo "==> Running tests against a real Auth0 tenant..."
	@go test -cover -covermode=atomic -coverprofile=coverage.out ./...
=======
test-e2e: ## Run tests without http recordings. To run a specific test pass the FILTER var. Usage `make test-e2e FILTER=""`
	@echo "==> Running tests against a real Auth0 tenant..."
	@go test -run "$(FILTER)"-cover -covermode=atomic -coverprofile=coverage.out ./...
>>>>>>> 20249c0f
<|MERGE_RESOLUTION|>--- conflicted
+++ resolved
@@ -62,11 +62,7 @@
 #-----------------------------------------------------------------------------------------------------------------------
 .PHONY: test test-record test-e2e
 
-<<<<<<< HEAD
 test: ## Run tests with http recordings. To run a specific test pass the FILTER var. Usage `make test FILTER="TestResourceServer_Read"`
-=======
-test: ## Run tests with http recordings. To run a specific test pass the FILTER var. Usage `make test FILTER=""`
->>>>>>> 20249c0f
 	@echo "==> Running tests with http recordings..."
 	@AUTH0_HTTP_RECORDINGS=on \
 		AUTH0_DOMAIN=go-auth0-dev.eu.auth0.com \
@@ -77,23 +73,13 @@
 		-coverprofile=coverage.out \
 		./...
 
-<<<<<<< HEAD
 test-record: ## Run tests and record http interactions. To run a specific test pass the FILTER var. Usage `make test-record FILTER="TestResourceServer_Read"`
-=======
-test-record: ## Run tests and record http interactions. To run a specific test pass the FILTER var. Usage `make test-record FILTER=""`
->>>>>>> 20249c0f
 	@echo "==> Running tests and recording http interactions..."
 	@AUTH0_HTTP_RECORDINGS=on \
 		go test \
 		-run "$(FILTER)" \
 		./...
 
-<<<<<<< HEAD
-test-e2e: ## Run tests without http recordings
+test-e2e: ## Run tests without http recordings. To run a specific test pass the FILTER var. Usage `make test-e2e FILTER="TestResourceServer_Read"`
 	@echo "==> Running tests against a real Auth0 tenant..."
-	@go test -cover -covermode=atomic -coverprofile=coverage.out ./...
-=======
-test-e2e: ## Run tests without http recordings. To run a specific test pass the FILTER var. Usage `make test-e2e FILTER=""`
-	@echo "==> Running tests against a real Auth0 tenant..."
-	@go test -run "$(FILTER)"-cover -covermode=atomic -coverprofile=coverage.out ./...
->>>>>>> 20249c0f
+	@go test -run "$(FILTER)"-cover -covermode=atomic -coverprofile=coverage.out ./...