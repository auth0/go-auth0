package management

import (
	"bytes"
	"context"
	"encoding/json"
	"fmt"
	"io"
	"net/http"
	"net/url"
	"strconv"
	"strings"
	"time"

	"gopkg.in/auth0.v1/internal/client"
)

// Management is an Auth0 management client used to interact with the Auth0
// Management API v2.
//
type Management struct {
	// Client manages Auth0 Client (also known as Application) resources.
	Client *ClientManager

	// ClientGrant manages Auth0 ClientGrant resources.
	ClientGrant *ClientGrantManager

	// ResourceServer manages Auth0 Resource Server (also known as API)
	// resources.
	ResourceServer *ResourceServerManager

	// Connection manages Auth0 Connection resources.
	Connection *ConnectionManager

	// CustomDomain manages Auth0 Custom Domains.
	CustomDomain *CustomDomainManager

	// Grant manages Auth0 Grants.
	Grant *GrantManager

	// Log reads Auth0 Logs.
	Log *LogManager

	// RoleManager manages Auth0 Roles.
	Role *RoleManager

	// RuleManager manages Auth0 Rules.
	Rule *RuleManager

	// RuleManager manages Auth0 Rule Configurations.
	RuleConfig *RuleConfigManager

	// Email manages Auth0 Email Providers.
	Email *EmailManager

	// EmailTemplate manages Auth0 Email Templates.
	EmailTemplate *EmailTemplateManager

	// User manages Auth0 User resources.
	User *UserManager

	// Job manages Auth0 jobs.
	Job *JobManager

	// Tenant manages your Auth0 Tenant.
	Tenant *TenantManager

	// Ticket creates verify email or change password tickets.
	Ticket *TicketManager

	// Stat is used to retrieve usage statistics.
	Stat *StatManager

	// Branding settings such as company logo or primary color.
	Branding *BrandingManager

<<<<<<< HEAD
	// Guardian manages your Auth0 Guardian settings
	Guardian *GuardianManager

	// Prompt manages your prompt settings.
	Prompt *PromptManager
=======
	// Blacklist manages the auth0 blacklists
	Blacklist *BlacklistManager
>>>>>>> 20bddc4b

	url      *url.URL
	basePath string
	timeout  time.Duration
	debug    bool
	ctx      context.Context

	http *http.Client
}

// New creates a new Auth0 Management client by authenticating using the
// supplied client id and secret.
func New(domain, clientID, clientSecret string, options ...apiOption) (*Management, error) {

	// Ignore the scheme if it was defined in the domain variable. Then prefix
	// with https as its the only scheme supported by the Auth0 API.
	if i := strings.Index(domain, "//"); i != -1 {
		domain = domain[i+2:]
	}
	domain = "https://" + domain

	u, err := url.Parse(domain)
	if err != nil {
		return nil, err
	}

	m := &Management{
		url:      u,
		basePath: "api/v2",
		timeout:  1 * time.Minute,
		debug:    false,
		ctx:      context.Background(),
	}

	for _, option := range options {
		option(m)
	}

	oauth2 := client.OAuth2(m.url, clientID, clientSecret)

	_, err = oauth2.Token(m.ctx)
	if err != nil {
		return nil, err
	}

	m.http = client.New(m.ctx, oauth2)
	m.http = client.WrapUserAgent(m.http)
	m.http = client.WrapRateLimit(m.http)
	if m.debug {
		m.http = client.WrapDebug(m.http)
	}

	m.Client = NewClientManager(m)
	m.ClientGrant = NewClientGrantManager(m)
	m.Connection = NewConnectionManager(m)
	m.CustomDomain = NewCustomDomainManager(m)
	m.Grant = NewGrantManager(m)
	m.Log = NewLogManager(m)
	m.ResourceServer = NewResourceServerManager(m)
	m.Role = NewRoleManager(m)
	m.Rule = NewRuleManager(m)
	m.RuleConfig = NewRuleConfigManager(m)
	m.EmailTemplate = NewEmailTemplateManager(m)
	m.Email = NewEmailManager(m)
	m.User = NewUserManager(m)
	m.Job = NewJobManager(m)
	m.Tenant = NewTenantManager(m)
	m.Ticket = NewTicketManager(m)
	m.Stat = NewStatManager(m)
	m.Branding = NewBrandingManager(m)
<<<<<<< HEAD
	m.Guardian = NewGuardianManager(m)
	m.Prompt = NewPromptManager(m)
=======
	m.Blacklist = NewBlacklistManager(m)
>>>>>>> 20bddc4b

	return m, nil
}

func (m *Management) uri(path ...string) string {
	return (&url.URL{
		Scheme: m.url.Scheme,
		Host:   m.url.Host,
		Path:   m.basePath + "/" + strings.Join(path, "/"),
	}).String()
}

func (m *Management) q(options []reqOption) string {
	if len(options) == 0 {
		return ""
	}
	v := make(url.Values)
	for _, option := range options {
		option(v)
	}
	return "?" + v.Encode()
}

func (m *Management) request(method, uri string, v interface{}) error {

	var payload bytes.Buffer
	if v != nil {
		err := json.NewEncoder(&payload).Encode(v)
		if err != nil {
			return err
		}
	}

	req, err := http.NewRequest(method, uri, &payload)
	if err != nil {
		return err
	}
	req.Header.Add("Content-Type", "application/json")

	ctx, cancel := context.WithTimeout(m.ctx, m.timeout)
	defer cancel()

	if m.http == nil {
		m.http = http.DefaultClient
	}

	res, err := m.http.Do(req.WithContext(ctx))
	if err != nil {
		select {
		case <-ctx.Done():
			return ctx.Err()
		default:
			return err
		}
	}

	if res.StatusCode < http.StatusOK || res.StatusCode >= http.StatusBadRequest {
		return newError(res.Body)
	}

	if res.StatusCode != http.StatusNoContent {
		err := json.NewDecoder(res.Body).Decode(v)
		if err != nil {
			return err
		}
		return res.Body.Close()
	}

	return nil
}

func (m *Management) get(uri string, v interface{}) error {
	return m.request("GET", uri, v)
}

func (m *Management) post(uri string, v interface{}) error {
	return m.request("POST", uri, v)
}

func (m *Management) put(uri string, v interface{}) error {
	return m.request("PUT", uri, v)
}

func (m *Management) patch(uri string, v interface{}) error {
	return m.request("PATCH", uri, v)
}

func (m *Management) delete(uri string) error {
	return m.request("DELETE", uri, nil)
}

type apiOption func(*Management)

// WithTimeout configures the management client with a request timeout.
func WithTimeout(t time.Duration) apiOption {
	return func(m *Management) {
		m.timeout = t
	}
}

// WithDebug configures the management client to dump http requests and
// responses to stdout.
func WithDebug(d bool) apiOption {
	return func(m *Management) {
		m.debug = d
	}
}

// WitContext configures the management client to use the provided context
// instead of the provided one.
func WithContext(ctx context.Context) apiOption {
	return func(m *Management) {
		m.ctx = ctx
	}
}

type Error interface {
	Status() int
	error
}

type managementError struct {
	StatusCode int    `json:"statusCode"`
	Err        string `json:"error"`
	Message    string `json:"message"`
}

func newError(r io.Reader) error {
	m := &managementError{}
	err := json.NewDecoder(r).Decode(m)
	if err != nil {
		return err
	}
	return m
}

func (m *managementError) Error() string {
	return fmt.Sprintf("%d %s: %s", m.StatusCode, m.Err, m.Message)
}

func (m *managementError) Status() int {
	return m.StatusCode
}

// reqOption configures a call (typically to retrieve a resource) to Auth0 with
// query parameters.
type reqOption func(url.Values)

// WithFields configures a call to include the desired fields.
func WithFields(fields ...string) reqOption {
	return func(v url.Values) {
		v.Set("fields", strings.Join(fields, ","))
		v.Set("include_fields", "true")
	}
}

// WithoutFields configures a call to exclude the desired fields.
func WithoutFields(fields ...string) reqOption {
	return func(v url.Values) {
		v.Set("fields", strings.Join(fields, ","))
		v.Set("include_fields", "false")
	}
}

// Page configures a call to receive a specific page, if the results where
// concatenated.
func Page(page int) reqOption {
	return func(v url.Values) {
		v.Set("page", strconv.FormatInt(int64(page), 10))
	}
}

// PerPage configures a call to limit the amount of items in the result.
func PerPage(items int) reqOption {
	return func(v url.Values) {
		v.Set("per_page", strconv.FormatInt(int64(items), 10))
	}
}

// IncludeTotals configures a call to include totals.
func IncludeTotals(include bool) reqOption {
	return func(v url.Values) {
		v.Set("include_totals", strconv.FormatBool(include))
	}
}

// Parameter is a generic configuration to add arbitrary query parameters to
// calls made to Auth0.
func Parameter(key, value string) reqOption {
	return func(v url.Values) {
		v.Set(key, value)
	}
}<|MERGE_RESOLUTION|>--- conflicted
+++ resolved
@@ -74,16 +74,14 @@
 	// Branding settings such as company logo or primary color.
 	Branding *BrandingManager
 
-<<<<<<< HEAD
 	// Guardian manages your Auth0 Guardian settings
 	Guardian *GuardianManager
 
 	// Prompt manages your prompt settings.
 	Prompt *PromptManager
-=======
+
 	// Blacklist manages the auth0 blacklists
 	Blacklist *BlacklistManager
->>>>>>> 20bddc4b
 
 	url      *url.URL
 	basePath string
@@ -154,12 +152,9 @@
 	m.Ticket = NewTicketManager(m)
 	m.Stat = NewStatManager(m)
 	m.Branding = NewBrandingManager(m)
-<<<<<<< HEAD
 	m.Guardian = NewGuardianManager(m)
 	m.Prompt = NewPromptManager(m)
-=======
 	m.Blacklist = NewBlacklistManager(m)
->>>>>>> 20bddc4b
 
 	return m, nil
 }
